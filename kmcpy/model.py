"""
Functions to build the model. The LocalClusterExpansion reads a cif (for example, a NaSICON cif) and generate typically, the orbital in KMC. Typical output is lce.json

This is related to the Table S3 in KMC support information pdf.
"""
from itertools import combinations
from pymatgen.symmetry.analyzer import PointGroupAnalyzer
from pymatgen.core.structure import Molecule
from kmcpy.external.pymatgen_structure import Structure
import numpy as np
import json
import glob
from kmcpy.io import convert
from kmcpy.event_generator import find_atom_indices, neighbor_info_matcher
class LocalClusterExpansion:
    """
    LocalClusterExpansion will be initialized with a template structure where all the sites are occupied
    cutoff_cluster is the cutoff for pairs and triplet
    cutoff_region is the cutoff for generating local cluster region
    """
    def __init__(self,api=1):
        self.api=api
        pass
    
    def initialization(self,**kwargs):

        return self.initialization3(**kwargs)

    def initialization3(self,mobile_ion_identifier_type="label",mobile_ion_specie_1_identifier="Na1",cutoff_cluster=[8,6,0],cutoff_region=4,template_cif_fname='EntryWithCollCode15546_Na4Zr2Si3O12_573K.cif',is_write_basis=False,species_to_be_removed=['Zr4+','O2-','O','Zr'],convert_to_primitive_cell=False,exclude_site_with_identifier=[],is_grain_boundary_model=False,**kwargs):
        """3rd version of initialization: Note that change the self.centerNa1 to self.center_site.coords
        
        Strictly use the cif file because I only modified the structure.from_cif

        use structure matcher

        Args:
            mobile_ion_identifier_type="label",mobile_ion_specie_1_identifier="Na1": refers to structure_operation.find_atom_indices
            cutoff_cluster (list, optional): cluster cutoff. Defaults to [6,6,6].
            cutoff_region (float, optional): cutoff for finding migration unit. Defaults to 4.
            template_cif_fname (str, optional): generate cluster from which cif?. Defaults to 'EntryWithCollCode15546_Na4Zr2Si3O12_573K.cif'.
            is_write_basis (bool, optional): .?. Defaults to False.
            species_to_be_removed (list, optional): species to be removed which do not involve in the calculation. Defaults to ['Zr4+','O2-','O','Zr'].
        
        If the next-step KMC is not based on the same lce object generated in this step, then be careful with 2 things:
        1) the Ekra generated in this step can be transferred to the KMC, within which the orbitals are arranged in the same way as here;
        2) the sublattice_indices are exactly corresponding to the input structure used in the KMC step, which might in need of re-cunstruction of a lce object using the same KMC-input structure.
            
        """


        template_structure = Structure.from_cif(template_cif_fname,primitive=convert_to_primitive_cell)
        template_structure.remove_oxidation_states()
        template_structure.remove_species(species_to_be_removed)
        
        mobile_ion_specie_1_indices=find_atom_indices(template_structure,mobile_ion_identifier_type=mobile_ion_identifier_type,atom_identifier=mobile_ion_specie_1_identifier)
        
        if is_grain_boundary_model:
            mobile_ion_specie_1_indices=mobile_ion_specie_1_indices[0]
            
            
            
            pass
        else:
            mobile_ion_specie_1_indices=mobile_ion_specie_1_indices[0]# just use the first one        

            self.center_site = template_structure[mobile_ion_specie_1_indices] #self.center_site: pymatgen.site
            
            
            
            template_structure.remove_sites([mobile_ion_specie_1_indices])

            print('Searching local env around',self.center_site ,'...')
        
<<<<<<< HEAD
        print('Searching local env around',self.center_site ,'...')
        
    
        # fallback to the initial get cluster structure 
        self.MigrationUnit_structure = self.get_cluster_structure1(structure = template_structure,cutoff = cutoff_region, center_site = self.center_site ,is_write_basis = is_write_basis,exclude_species=exclude_site_with_identifier)
        
        
        # List all possible point, pair and triplet clusters
        atom_index_list = np.arange(0,len(self.MigrationUnit_structure))
        
        cluster_indexes = list(combinations(atom_index_list,1))+list(combinations(atom_index_list,2))+list(combinations(atom_index_list,3))+list(combinations(atom_index_list,4))
        
        print(len(cluster_indexes),'clusters will be generated ...')
        
        self.clusters = self.clusters_constructor(cluster_indexes,[10]+cutoff_cluster)
        
        self.orbits = self.orbits_constructor(self.clusters)
        
        self.sublattice_indices = [[cluster.site_indices for cluster in orbit.clusters] for orbit in self.orbits] # sublattice_indices[orbit,cluster,site]
        print('Type','Index','max_length','min_length','Point Group','Multiplicity',sep='\t')
        for orbit in self.orbits:
            orbit.show_representative_cluster()
=======
            # fallback to the initial get cluster structure 
            self.migration_unit_structure = self.get_cluster_structure1(structure = template_structure,cutoff = cutoff_region, center_site = self.center_site ,is_write_basis = is_write_basis,exclude_species=exclude_site_with_identifier)
            
            
            # List all possible point, pair and triplet clusters
            atom_index_list = np.arange(0,len(self.migration_unit_structure))
            
            cluster_indexes = list(combinations(atom_index_list,1))+list(combinations(atom_index_list,2))+list(combinations(atom_index_list,3))+list(combinations(atom_index_list,4))
            
            print(len(cluster_indexes),'clusters will be generated ...')
            
            self.clusters = self.clusters_constructor(cluster_indexes,[10]+cutoff_cluster)
            
            self.orbits = self.orbits_constructor(self.clusters)
            
            self.sublattice_indices = [[cluster.site_indices for cluster in orbit.clusters] for orbit in self.orbits] # sublattice_indices[orbit,cluster,site]
            print('Type','Index','max_length','min_length','Point Group','Multiplicity',sep='\t')
            for orbit in self.orbits:
                orbit.show_representative_cluster()
>>>>>>> dfe0ef3d


    def get_cluster_structure(self,**kwargs):
        if self.api==1:
            return self.get_cluster_structure1(**kwargs)
        
        elif self.api==2:
            return self.get_cluster_structure2(**kwargs)
        else:
            
            raise NotImplementedError({"@module":self.__class__.__module__,"@class": self.__class__.__name__})

    def get_cluster_structure1(self,structure,center_site,cutoff = 4,is_write_basis=False,exclude_species=["Li"]): # return a molecule structure centeret center_site
        local_env_structure = [s[0] for s in structure.get_sites_in_sphere(center_site.coords,cutoff)]
        local_env_list_sorted = sorted(sorted(local_env_structure,key=lambda x:x.coords[0]),key = lambda x:x.specie)
        local_env_list_sorted_involved=[]
        for site in local_env_list_sorted:
            excluded=False
            for exclude_specie in exclude_species:
                if exclude_specie in site.species:
                    excluded=True
            if not excluded:
                local_env_list_sorted_involved.append(site)
                    
        local_env_structure = Molecule.from_sites(local_env_list_sorted_involved)
        local_env_structure.translate_sites(np.arange(0,len(local_env_structure),1),-1*center_site.coords)
        if is_write_basis:
            print('Local environemnt: ')
            print(local_env_structure)
            local_env_structure.to('xyz','local_env.xyz')
            print('The point group of local environment is: ',PointGroupAnalyzer(local_env_structure).sch_symbol)
        return local_env_structure


    def get_occupation_neb_cif(self,**kwargs):
        if self.api==1:
            return self.get_occupation_neb_cif1(**kwargs)
        
        elif self.api==2:
            return self.get_occupation_neb_cif2(**kwargs)
        else:
            
            raise NotImplementedError({"@module":self.__class__.__module__,"@class": self.__class__.__name__})

    def get_occupation_neb_cif1(self,other_cif_name): # input is a cif structure
        occupation = []
        other_structure = Structure.from_file(other_cif_name)
        other_structure.remove_oxidation_states()
        other_structure.remove_species(['Zr4+','O2-','O','Zr'])
        other_structure_mol = self.get_cluster_structure(other_structure,self.center_Na1)
        for this_site in self.MigrationUnit_structure:
            if self.is_exists(this_site,other_structure_mol):# Chebyshev basis is used here: ±1
                occu = -1
            else:
                occu = 1
            occupation.append(occu)
        return occupation

    def get_occupation_neb_cif2(self,other_cif_name,species_to_be_removed=['Zr4+','O2-','O','Zr']): # input is a cif structure
        occupation = []
        other_structure = Structure.from_file(other_cif_name)
        other_structure.remove_oxidation_states()
        other_structure.remove_species(species_to_be_removed)
        other_structure_mol = self.get_cluster_structure(other_structure,self.center_site)
        for this_site in self.MigrationUnit_structure:
            if self.is_exists(this_site,other_structure_mol):# Chebyshev basis is used here: ±1
                occu = -1
            else:
                occu = 1
            occupation.append(occu)
        return occupation

    
    def get_correlation_matrix_neb_cif(self,other_cif_names):
        correlation_matrix = []
        occupation_matrix = []
        for other_cif_name in sorted(glob.glob(other_cif_names)):
            occupation = self.get_occupation_neb_cif(other_cif_name)
            correlation = [(orbit.multiplicity)*orbit.get_cluster_function(occupation) for orbit in self.orbits]
            occupation_matrix.append(occupation)
            correlation_matrix.append(correlation)
            print(other_cif_name,occupation)
        self.correlation_matrix = correlation_matrix

        print(np.round(correlation_matrix,decimals=3))
        np.savetxt(fname='occupation.txt',X=occupation_matrix,fmt='%5d')
        np.savetxt(fname='correlation_matrix.txt',X=correlation_matrix,fmt='%.8f')
        self.correlation_matrix = correlation_matrix
        # print(other_cif_name,occupation,np.around(correlation,decimals=3),sep='\t')
        
    def is_exists(self,this_site,other_structure):
        # 2 things to compare: 1. cartesian coords 2. species at each site
        is_exists = False
        for s_other in other_structure:
            if (np.linalg.norm(this_site.coords - s_other.coords) < 1e-3) and (this_site.species == s_other.species):
                is_exists = True
        return is_exists

    def clusters_constructor(self,indexes,cutoff): # return a list of Cluster
        clusters = []
        print('\nGenerating possible clusters within this migration unit...')
        print('Cutoffs: pair =',cutoff[1],'Angst, triplet =',cutoff[2],'Angst, quadruplet =',cutoff[3],'Angst')
        for site_indices in indexes:
            sites = [self.MigrationUnit_structure[s] for s in site_indices]
            cluster = Cluster(site_indices,sites)
            if cluster.max_length < cutoff[len(cluster.site_indices)-1]:
                clusters.append(cluster)
        return clusters

    def orbits_constructor(self,clusters):
        """
        return a list of Orbit

        For each orbit, loop over clusters
            for each cluster, check if this cluster exists in this orbit
                if not, attach the cluster to orbit
                else, 
        """
        orbit_clusters= []
        grouped_clusters = []
        for i in clusters:
            if i not in orbit_clusters:
                orbit_clusters.append(i)
                grouped_clusters.append([i])
            else:
                grouped_clusters[orbit_clusters.index(i)].append(i)
        orbits = []
        for i in grouped_clusters:
            orbit = Orbit()
            for cl in i:
                orbit.attach_cluster(cl)
            orbits.append(orbit)
        return orbits

    def __str__(self):
        print('\nGLOBAL INFORMATION')
        print('Number of orbits =',len(self.orbits))
        print("Number of clusters =",len(self.clusters))

    def write_representative_clusters(self,path='.'):
        import os
        print('Writing representative structures to xyz files to',path,'...')
        if not os.path.exists(path):
            print('Making path:',path)
            os.mkdir(path)
        for i,orbit in enumerate(self.orbits):
            orbit.clusters[0].to_xyz(path+'/orbit_'+str(i)+'.xyz')

    def to_json(self,fname):
        """example output as exmaples/lce.json

        Args:
            fname (_type_): _description_
        """
        print('Saving:',fname)
        with open(fname,'w') as fhandle:
            d = self.as_dict()
            jsonStr = json.dumps(d,indent=4,default=convert) # to get rid of errors of int64
            fhandle.write(jsonStr)

    def as_dict(self):
        if self.api==1:
            d = {"@module":self.__class__.__module__,
            "@class": self.__class__.__name__,
            "center_Na1":self.center_Na1.as_dict(),
            "MigrationUnit_structure":self.MigrationUnit_structure.as_dict(),
            "clusters":[],
            "orbits":[],
            "sublattice_indices":self.sublattice_indices}
        
        elif self.api==2 or self.api==3:
            d = {"@module":self.__class__.__module__,
            "@class": self.__class__.__name__,
            "center_site":self.center_site.as_dict(),
            "MigrationUnit_structure":self.MigrationUnit_structure.as_dict(),
            "clusters":[],
            "orbits":[],
            "sublattice_indices":self.sublattice_indices}
        else:
            
            raise NotImplementedError({"@module":self.__class__.__module__,"@class": self.__class__.__name__})
        for cluster in self.clusters:
            d["clusters"].append(cluster.as_dict())
        for orbit in self.orbits:
            d["orbits"].append(orbit.as_dict())

        return d


    @classmethod
    def from_json(self,fname):
        print('Loading:',fname)
        with open(fname,'rb') as fhandle:
            objDict = json.load(fhandle)
        obj = LocalClusterExpansion()
        obj.__dict__ = objDict
        return obj



class Orbit:# orbit is a collection of symmetry equivalent clusters
    def __init__(self):
        self.clusters = []
        self.multiplicity = 0

    def attach_cluster(self,cluster):
        self.clusters.append(cluster)
        self.multiplicity+=1

    def get_cluster_function(self,occupancy): # Phi[orbit] = 1/multiplicity * sum(prod(cluster))
        cluster_function  = (1/self.multiplicity)*sum([c.get_cluster_function(occupancy) for c in self.clusters])
        return cluster_function

    def __str__(self):
        try:
            for i,cluster in enumerate(self.clusters):
                print("Cluster[",i,"]: {0:5s}\t{1:10s}\t{2:8.3f}\t{3:8.3f}\t{4:5s}\t{5:5d}".format(cluster.type,str(cluster.site_indices),cluster.max_length,cluster.min_length,cluster.sym,self.multiplicity))
        except TypeError:
            print('No cluster in this orbit!')

    def to_xyz(self,fname):
        self.clusters[0].to_xyz(fname)
    
    def show_representative_cluster(self):
        print("{0:5s}\t{1:10s}\t{2:8.3f}\t{3:8.3f}\t{4:5s}\t{5:5d}".format(self.clusters[0].type,str(self.clusters[0].site_indices),self.clusters[0].max_length,self.clusters[0].min_length,self.clusters[0].sym,self.multiplicity))

    def as_dict(self):
        d = {"@module":self.__class__.__module__,
        "@class": self.__class__.__name__,
        "clusters":[],
        "multiplicity":self.multiplicity}
        for cluster in self.clusters:
            d["clusters"].append(cluster.as_dict())
        return d

class Cluster:
    def __init__(self,site_indices,sites):
        cluster_type = {1:'point',2:'pair',3:'triplet',4:'quadruplet'}
        self.site_indices = site_indices
        self.type = cluster_type[len(site_indices)]
        self.structure = Molecule.from_sites(sites)
        self.sym = PointGroupAnalyzer(self.structure).sch_symbol
        if self.type == 'point':
            self.max_length = 0
            self.min_length = 0
            self.bond_distances = []
        else:
            self.max_length,self.min_length,self.bond_distances = self.get_bond_distances()

    def __eq__(self,other): # to compare 2 clusters and check if they're the same by comparing atomic distances
        if self.type != other.type:
            return False
        elif self.type == 'point' and other.type == 'point':
            return self.structure.species == other.structure.species
        else:
            return np.linalg.norm(self.bond_distances-other.bond_distances) < 1e-3

    def get_site(self):
        return [self.diff_unit_structure[s] for s in self.index]

    def get_bond_distances(self):
        indices_combination = list(combinations(np.arange(0,len(self.structure)),2))
        bond_distances = np.array([self.structure.get_distance(*c) for c in indices_combination])
        bond_distances.sort()
        max_length = max(bond_distances)
        min_length = min(bond_distances)
        return max_length, min_length , bond_distances
    
    def get_cluster_function(self,occupation):
        cluster_function = np.prod([occupation[i] for i in self.site_indices])
        return cluster_function
    
    def to_xyz(self,fname):
        local_structure_no_oxidation = self.structure.copy()
        local_structure_no_oxidation.remove_oxidation_states()
        local_structure_no_oxidation.to('xyz',fname)
    
    def __str__(self):
        print('==============================================================')
        print('This cluster is a',self.type,', constructed by site',self.site_indices)
        print(f'max length = {self.max_length:.3f} Angst ,min_length = {self.min_length:.3f} Angst')
        print('Point Group: ',self.sym)
        try:
            print('Cluster function = ',self.cluster_function_string)
        except:
            pass
        print('==============================================================\n')
    
    def as_dict(self):
        d = {"@module":self.__class__.__module__,
        "@class": self.__class__.__name__,
        "site_indices":self.site_indices,
        "type":self.type,
        "structure":self.structure.as_dict(),
        "sym":self.sym,
        "max_length":self.max_length,
        "min_length":self.min_length}
        if type(self.bond_distances) is list:
            d['bond_distances']=self.bond_distances
        else:
            d['bond_distances']=self.bond_distances.tolist()
        return d



<|MERGE_RESOLUTION|>--- conflicted
+++ resolved
@@ -71,9 +71,6 @@
 
             print('Searching local env around',self.center_site ,'...')
         
-<<<<<<< HEAD
-        print('Searching local env around',self.center_site ,'...')
-        
     
         # fallback to the initial get cluster structure 
         self.MigrationUnit_structure = self.get_cluster_structure1(structure = template_structure,cutoff = cutoff_region, center_site = self.center_site ,is_write_basis = is_write_basis,exclude_species=exclude_site_with_identifier)
@@ -94,27 +91,6 @@
         print('Type','Index','max_length','min_length','Point Group','Multiplicity',sep='\t')
         for orbit in self.orbits:
             orbit.show_representative_cluster()
-=======
-            # fallback to the initial get cluster structure 
-            self.migration_unit_structure = self.get_cluster_structure1(structure = template_structure,cutoff = cutoff_region, center_site = self.center_site ,is_write_basis = is_write_basis,exclude_species=exclude_site_with_identifier)
-            
-            
-            # List all possible point, pair and triplet clusters
-            atom_index_list = np.arange(0,len(self.migration_unit_structure))
-            
-            cluster_indexes = list(combinations(atom_index_list,1))+list(combinations(atom_index_list,2))+list(combinations(atom_index_list,3))+list(combinations(atom_index_list,4))
-            
-            print(len(cluster_indexes),'clusters will be generated ...')
-            
-            self.clusters = self.clusters_constructor(cluster_indexes,[10]+cutoff_cluster)
-            
-            self.orbits = self.orbits_constructor(self.clusters)
-            
-            self.sublattice_indices = [[cluster.site_indices for cluster in orbit.clusters] for orbit in self.orbits] # sublattice_indices[orbit,cluster,site]
-            print('Type','Index','max_length','min_length','Point Group','Multiplicity',sep='\t')
-            for orbit in self.orbits:
-                orbit.show_representative_cluster()
->>>>>>> dfe0ef3d
 
 
     def get_cluster_structure(self,**kwargs):
